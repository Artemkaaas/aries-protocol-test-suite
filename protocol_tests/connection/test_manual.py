""" Manual Connection Protocol tests.
"""
import json

import pytest

from reporting import meta
from . import Invite, Request, Response, Ack, Ping, PingResponse, ProblemReport
from .. import interrupt, last, event_message_map, run

# pylint: disable=redefined-outer-name

# Inviter:


async def _inviter(config, temporary_channel):
    """Inviter protocol generator."""
    invite = Invite.parse_invite(
        input('Input generated connection invite: ')
    )

    yield 'invite', invite

    # Create my information for connection
    invite_info = invite.get_connection_info()
    with temporary_channel(**invite_info._asdict()) as conn:

        yield 'before_request', conn

        request = Request.make(
            'test-connection-started-by-tested-agent',
            conn.did,
            conn.verkey_b58,
            config['endpoint']
        )

        thid = request.id

        yield 'request', conn, request

        response = Response(await conn.send_and_await_reply_async(
            request,
            condition=lambda msg: msg.type == Response.TYPE,
            timeout=30
        ))

        yield 'response', conn, thid, response

        response.validate_pre_sig_verify()
        response.verify_sig(invite_info.recipients[0])
        response.validate_post_sig_verify()

        yield 'response_verified', conn, thid, response

        info = response.get_connection_info()
        conn.update(**info._asdict())

        yield 'complete', conn, thid


@pytest.fixture
async def inviter(config, temporary_channel):
    """Inviter fixture."""
    generator = _inviter(config, temporary_channel)
    yield generator
    await generator.aclose()


@pytest.mark.asyncio
@meta(protocol='connections', version='1.0',
      role='inviter', name='can-be-inviter')
async def test_connection_started_by_tested_agent(inviter):
    """Test a connection as started by the agent under test."""
    await run(inviter)


@pytest.mark.asyncio
@meta(protocol='connections', version='1.0',
      role='inviter', name='response-pre-sig-verify-valid')
async def test_response_valid_pre(inviter):
    """Response before signature verification is valid."""
    _conn, _thid, response = await last(interrupt(inviter, on='response'))
    response.validate_pre_sig_verify()


@pytest.mark.asyncio
@meta(protocol='connections', version='1.0',
      role='inviter', name='response-post-sig-verify-valid')
async def test_response_valid_post(inviter):
    """Response after signature verification is valid."""
    _conn, _thid, response = await last(interrupt(inviter, on='response_verified'))
    response.validate_post_sig_verify()


@pytest.mark.asyncio
@meta(protocol='connections', version='1.0',
      role='inviter', name='response-thid-matches-request')
async def test_response_thid_matches_request(inviter):
    """Response's thread has thid matching id of request."""
    message_map = await event_message_map(inviter)
    request = message_map['request'][0]
    response = message_map['response'][0]
    assert '~thread' in response
    assert 'thid' in response['~thread']
    assert response['~thread']['thid'] == request.id


@pytest.mark.asyncio
@meta(protocol='connections', version='1.0',
<<<<<<< HEAD
      role='inviter', name='send-problem-report-on-received-response')
async def test_send_problem_report_on_received_request(inviter):
    """Send Problem Report on received Response."""
    conn, thid, response = await last(interrupt(inviter, on='response'))

    problem_report = ProblemReport.make(
        thid,
        ProblemReport.ProblemCode.RESPONSE_PROCESSING_ERROR
    )

    conn.send_async(problem_report)
    # TODO: check that testing agent moved to Null state using backchannel


@pytest.mark.asyncio
@meta(protocol='connections', version='1.0',
      role='inviter', name='responds-to-ping')
async def test_finish_with_trust_ping(inviter):
    """Inviter responds to trust ping after connection protocol completion."""
    conn, _thid = await last(interrupt(inviter, on='complete'))

    PingResponse(await conn.send_and_await_reply_async(
        Ping.make(True),
        condition=lambda msg: msg.type == PingResponse.TYPE,
        timeout=30
    ))


@pytest.mark.asyncio
@meta(protocol='connections', version='1.0',
      role='inviter', name='send-ack-to-complete')
async def test_send_ack_on_complete(inviter):
    """Send Ack to complete connection."""
    conn, thid = await last(interrupt(inviter, on='complete'))

    ack = Ack.make(
        thid,
        Ack.Status.OK
=======
      role='inviter', name='responds-to-ping')
async def test_finish_with_trust_ping(inviter):
    """Inviter responds to trust ping after connection protocol completion."""
    conn = await last(interrupt(inviter, on='complete'))
    await conn.send_and_await_reply_async(
        {
            '@type': 'did:sov:BzCbsNYhMrjHiqZDTUASHg;spec/trust_ping/1.0/ping',
            'response_requested': True
        },
        condition=lambda msg: msg.type ==
        'did:sov:BzCbsNYhMrjHiqZDTUASHg;spec/trust_ping/1.0/ping_response',
        timeout=5,
>>>>>>> 6170f2ae
    )

    conn.send_async(ack)
    # TODO: "check that testing agent moved to Complete state using backchannel


# Invitee:

async def _invitee(config, temporary_channel):
    """Protocol generator for Invitee role."""
    with temporary_channel() as invite_conn:
        invite_verkey_b58 = invite_conn.verkey_b58
        invite_sigkey = invite_conn.sigkey
        invite = Invite.make(
            'test-suite-connection-started-by-suite',
            invite_conn.verkey_b58,
            config['endpoint']
        )

        yield 'invite', invite_conn, invite
        print("\n\nInvitation as JSON:", invite.serialize())

        invite_url = invite.to_url()
        print("\n\nInvitation encoded as URL:", invite_url)

        request = Request(await invite_conn.await_message(
            condition=lambda msg: msg.type == Request.TYPE,
            timeout=30
        ))
        request.validate()
        yield 'request', invite_conn, request

        # Do not drop invite connection
        # ConnectionProblemReport message with key matching invitation key can be received .

<<<<<<< HEAD
        # Extract their new connection info
        info = request.get_connection_info()

        # Set up connection for relationship.
        with temporary_channel(**info._asdict()) as conn:
            response = Response.make(
                request.id,
                conn.did,
                conn.verkey_b58,
                config['endpoint']
            )
            yield 'response', invite_conn, conn, response

            response.sign(
                signer=invite_verkey_b58,
                secret=invite_sigkey
            )
            yield 'signed_response', invite_conn, conn, response
=======
    # Extract their new connection info
    info = request.get_connection_info()

    # Set up connection for relationship.
    with temporary_channel(**info._asdict()) as conn:
        response = Response.make(
            request.id,
            conn.did,
            conn.verkey_b58,
            config['endpoint']
        )
        yield 'response', conn, response

        response.sign(
            signer=invite_verkey_b58,
            secret=invite_sigkey
        )
        yield 'signed_response', conn, response
>>>>>>> 6170f2ae

            await conn.send_async(response)
            yield 'complete', invite_conn, conn


@pytest.fixture
async def invitee(config, temporary_channel):
    """Invitee fixture."""
    generator = _invitee(config, temporary_channel)
    yield generator
    await generator.aclose()


@pytest.mark.asyncio
@meta(protocol='connections', version='1.0',
      role='invitee', name='can-be-invitee')
async def test_connection_started_by_suite(invitee):
    """Test a connection as started by the suite."""
    await run(invitee)


@pytest.mark.asyncio
@meta(protocol='connections', version='1.0',
      role='invitee', name='send-problem-report-on-received-request')
async def test_send_problem_report_on_request(invitee):
    """Send Problem Report on received Request."""
    conn, request = await last(interrupt(invitee, on='request'))

    problem_report = ProblemReport.make(
        request.id,
        ProblemReport.ProblemCode.REQUEST_PROCESSING_ERROR,
    )

    conn.send_async(problem_report)
    # TODO: check that testing agent moved to Null state using backchannel


@pytest.mark.asyncio
@meta(protocol='connections', version='1.0',
      role='invitee', name='problem-report-received-on-response-signed-by-signer-key')
async def test_send_response_signed_by_other_key(invitee):
    """Send Connection Response signed by different key. ProblemReport is expected"""
    invite_conn, conn, response = await last(interrupt(invitee, on='response'))

    response.sign(signer=conn.verkey_b58, secret=conn.sigkey)

    await conn.send_async(response)

    ProblemReport(await invite_conn.await_message(
        condition=lambda msg: msg.type == ProblemReport.TYPE,
        timeout=30
    ))<|MERGE_RESOLUTION|>--- conflicted
+++ resolved
@@ -107,7 +107,6 @@
 
 @pytest.mark.asyncio
 @meta(protocol='connections', version='1.0',
-<<<<<<< HEAD
       role='inviter', name='send-problem-report-on-received-response')
 async def test_send_problem_report_on_received_request(inviter):
     """Send Problem Report on received Response."""
@@ -146,20 +145,6 @@
     ack = Ack.make(
         thid,
         Ack.Status.OK
-=======
-      role='inviter', name='responds-to-ping')
-async def test_finish_with_trust_ping(inviter):
-    """Inviter responds to trust ping after connection protocol completion."""
-    conn = await last(interrupt(inviter, on='complete'))
-    await conn.send_and_await_reply_async(
-        {
-            '@type': 'did:sov:BzCbsNYhMrjHiqZDTUASHg;spec/trust_ping/1.0/ping',
-            'response_requested': True
-        },
-        condition=lambda msg: msg.type ==
-        'did:sov:BzCbsNYhMrjHiqZDTUASHg;spec/trust_ping/1.0/ping_response',
-        timeout=5,
->>>>>>> 6170f2ae
     )
 
     conn.send_async(ack)
@@ -195,7 +180,6 @@
         # Do not drop invite connection
         # ConnectionProblemReport message with key matching invitation key can be received .
 
-<<<<<<< HEAD
         # Extract their new connection info
         info = request.get_connection_info()
 
@@ -214,26 +198,6 @@
                 secret=invite_sigkey
             )
             yield 'signed_response', invite_conn, conn, response
-=======
-    # Extract their new connection info
-    info = request.get_connection_info()
-
-    # Set up connection for relationship.
-    with temporary_channel(**info._asdict()) as conn:
-        response = Response.make(
-            request.id,
-            conn.did,
-            conn.verkey_b58,
-            config['endpoint']
-        )
-        yield 'response', conn, response
-
-        response.sign(
-            signer=invite_verkey_b58,
-            secret=invite_sigkey
-        )
-        yield 'signed_response', conn, response
->>>>>>> 6170f2ae
 
             await conn.send_async(response)
             yield 'complete', invite_conn, conn
